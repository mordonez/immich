--- conflicted
+++ resolved
@@ -74,13 +74,7 @@
     // TODO: check if reloading asset data is necessary
     if (newAsset.id && !isSharedLink()) {
       const data = await getAssetInfo({ id: asset.id });
-<<<<<<< HEAD
       people = data?.people || undefined;
-
-      description = data.exifInfo?.description || '';
-=======
-      people = data?.people || [];
->>>>>>> 4d4bb8b6
     }
   };
 
@@ -123,12 +117,7 @@
 
   const handleRefreshPeople = async () => {
     await getAssetInfo({ id: asset.id }).then((data) => {
-<<<<<<< HEAD
       people = data?.people || undefined;
-      textArea.value = data?.exifInfo?.description || '';
-=======
-      people = data?.people || [];
->>>>>>> 4d4bb8b6
     });
     showEditFaces = false;
   };
