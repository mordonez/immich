--- conflicted
+++ resolved
@@ -25,7 +25,6 @@
   let isSearchingPerson = false;
   let searchName = '';
 
-<<<<<<< HEAD
   $: {
     searchedPeople = searchedPeopleCopy.filter(
       (person) => personWithFace.person && personWithFace.person.id !== person.id,
@@ -36,14 +35,11 @@
     }
   }
 
-  const dispatch = createEventDispatcher();
-=======
   const dispatch = createEventDispatcher<{
     close: void;
     createPerson: string | null;
     reassign: PersonResponseDto;
   }>();
->>>>>>> 7839be3b
   const handleBackButton = () => {
     dispatch('close');
   };
